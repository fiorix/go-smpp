// Copyright 2015 go-smpp authors. All rights reserved.
// Use of this source code is governed by a BSD-style license that can be
// found in the LICENSE file.

package smpp

import (
	"crypto/tls"
	"errors"
	"fmt"
	"math/rand"
	"sync"
	"sync/atomic"
	"time"

	"github.com/veoo/go-smpp/smpp/pdu"
	"github.com/veoo/go-smpp/smpp/pdu/pdufield"
	"github.com/veoo/go-smpp/smpp/pdu/pdutext"
)

// ErrMaxWindowSize is returned when an operation (such as Submit) violates
// the maximum window size configured for the Transmitter or Transceiver.
var ErrMaxWindowSize = errors.New("reached max window size")

// Transmitter implements an SMPP client transmitter.
type Transmitter struct {
	Addr        string
	User        string
	Passwd      string
	SystemType  string
	EnquireLink time.Duration
	RespTimeout time.Duration
	TLS         *tls.Config
	WindowSize  uint
	r           *rand.Rand

	conn struct {
		sync.Mutex
		*client
	}
	tx struct {
		count int32
		sync.Mutex
		inflight map[uint32]chan *tx
	}
}

type tx struct {
	PDU pdu.Body
	Err error
}

// Bind implements the ClientConn interface.
//
// Any commands (e.g. Submit) attempted on a dead connection will
// return ErrNotConnected.
func (t *Transmitter) Bind() <-chan ConnStatus {
	t.r = rand.New(rand.NewSource(time.Now().UnixNano()))
	t.conn.Lock()
	defer t.conn.Unlock()
	if t.conn.client != nil {
		return t.conn.Status
	}
	t.tx.Lock()
	t.tx.inflight = make(map[uint32]chan *tx)
	t.tx.Unlock()
	c := &client{
		Addr:        t.Addr,
		TLS:         t.TLS,
		EnquireLink: t.EnquireLink,
		RespTimeout: t.RespTimeout,
		Status:      make(chan ConnStatus, 1),
		BindFunc:    t.bindFunc,
		WindowSize:  t.WindowSize,
	}
	t.conn.client = c
	c.init()
	go c.Bind()
	return c.Status
}

func (t *Transmitter) bindFunc(c Conn) error {
	p := pdu.NewBindTransmitter()
	f := p.Fields()
	f.Set(pdufield.SystemID, t.User)
	f.Set(pdufield.Password, t.Passwd)
	f.Set(pdufield.SystemType, t.SystemType)
	resp, err := bind(c, p)
	if err != nil {
		return err
	}
	if resp.Header().ID != pdu.BindTransmitterRespID {
		return fmt.Errorf("unexpected response for BindTransmitter: %s",
			resp.Header().ID)
	}
	go t.handlePDU(nil)
	return nil
}

// f is only set on transceiver.
func (t *Transmitter) handlePDU(f HandlerFunc) {
	for {
		p, err := t.conn.Read()
		if err != nil {
			break
		}
		seq := p.Header().Seq
		t.tx.Lock()
		rc := t.tx.inflight[seq]
		t.tx.Unlock()
		if rc != nil {
			rc <- &tx{PDU: p}
		} else if f != nil {
			f(p)
		}
		if p.Header().ID == pdu.DeliverSMID { // Send DeliverSMResp
			pResp := pdu.NewDeliverSMRespSeq(p.Header().Seq)
			t.conn.Write(pResp)
		}
	}
	t.tx.Lock()
	for _, rc := range t.tx.inflight {
		rc <- &tx{Err: ErrNotConnected}
	}
	t.tx.Unlock()
}

// Close implements the ClientConn interface.
func (t *Transmitter) Close() error {
	t.conn.Lock()
	defer t.conn.Unlock()
	if t.conn.client == nil {
		return ErrNotConnected
	}
	return t.conn.Close()
}

// DeliverySetting is used to configure registered delivery
// for short messages.
type DeliverySetting uint8

// Supported delivery settings.
const (
	NoDeliveryReceipt      DeliverySetting = 0x00
	FinalDeliveryReceipt   DeliverySetting = 0x01
	FailureDeliveryReceipt DeliverySetting = 0x02
)

// ShortMessage configures a short message that can be submitted via
// the Transmitter. When returned from Submit, the ShortMessage
// provides Resp and RespID.
type ShortMessage struct {
	Src        string
	Dst        string
	Text       pdutext.Codec
	Validity   time.Duration
	Register   DeliverySetting
	OptsParams pdufield.TLVMap

	// Other fields, normally optional.
	ServiceType          string
	SourceAddrTON        uint8
	SourceAddrNPI        uint8
	DestAddrTON          uint8
	DestAddrNPI          uint8
	ESMClass             uint8
	ProtocolID           uint8
	PriorityFlag         uint8
	ScheduleDeliveryTime string
	ReplaceIfPresentFlag uint8
	SMDefaultMsgID       uint8

	resp struct {
		sync.Mutex
		p pdu.Body
	}
}

// Resp returns the response PDU, or nil if not set.
func (sm *ShortMessage) Resp() pdu.Body {
	sm.resp.Lock()
	defer sm.resp.Unlock()
	return sm.resp.p
}

// RespID is a shortcut to Resp().Fields()[pdufield.MessageID].
// Returns empty if the response PDU is not available, or does
// not contain the MessageID field.
func (sm *ShortMessage) RespID() string {
	sm.resp.Lock()
	defer sm.resp.Unlock()
	if sm.resp.p == nil {
		return ""
	}
	f := sm.resp.p.Fields()[pdufield.MessageID]
	if f == nil {
		return ""
	}
	return f.String()
}

func (t *Transmitter) do(p pdu.Body) (*tx, error) {
	t.conn.Lock()
	notbound := t.conn.client == nil
	t.conn.Unlock()
	if notbound {
		return nil, ErrNotBound
	}
	if t.conn.WindowSize > 0 {
		inflight := uint(atomic.AddInt32(&t.tx.count, 1))
		defer func(t *Transmitter) {
			atomic.AddInt32(&t.tx.count, -1)
		}(t)
		if inflight > t.conn.WindowSize {
			return nil, ErrMaxWindowSize
		}
	}
	rc := make(chan *tx, 1)
	seq := p.Header().Seq
	t.tx.Lock()
	t.tx.inflight[seq] = rc
	t.tx.Unlock()
	defer func() {
		close(rc)
		t.tx.Lock()
		delete(t.tx.inflight, seq)
		t.tx.Unlock()
	}()
	err := t.conn.Write(p)
	if err != nil {
		return nil, err
	}
	select {
	case resp := <-rc:
		return resp, nil
	case <-t.conn.respTimeout():
		return nil, errors.New("timeout waiting for response")
	}
}

// Submit sends a short message and returns and updates the given
// sm with the response status. It returns the same sm object.
func (t *Transmitter) Submit(sm *ShortMessage) (*ShortMessage, error) {
	p := pdu.NewSubmitSM()
<<<<<<< HEAD
	f := p.Fields()

	f.Set(pdufield.SourceAddr, sm.Src)
	f.Set(pdufield.DestinationAddr, sm.Dst)
	f.Set(pdufield.ShortMessage, sm.Text)
	f.Set(pdufield.RegisteredDelivery, uint8(sm.Register))
	// Check if the message has validity set.
	if sm.Validity != time.Duration(0) {
		f.Set(pdufield.ValidityPeriod, convertValidity(sm.Validity))
	}
	f.Set(pdufield.ServiceType, sm.ServiceType)
	f.Set(pdufield.SourceAddrTON, sm.SourceAddrTON)
	f.Set(pdufield.SourceAddrNPI, sm.SourceAddrNPI)
	f.Set(pdufield.DestAddrTON, sm.DestAddrTON)
	f.Set(pdufield.DestAddrNPI, sm.DestAddrNPI)
	f.Set(pdufield.ESMClass, sm.ESMClass)
	f.Set(pdufield.ProtocolID, sm.ProtocolID)
	f.Set(pdufield.PriorityFlag, sm.PriorityFlag)
	f.Set(pdufield.ScheduleDeliveryTime, sm.ScheduleDeliveryTime)
	f.Set(pdufield.ReplaceIfPresentFlag, sm.ReplaceIfPresentFlag)
	f.Set(pdufield.SMDefaultMsgID, sm.SMDefaultMsgID)

	//set the optional parameters in the submit pdu from sm
	optParams := p.TLVFields()

	for param, value := range sm.OptsParams {
		optParams.Set(param, value)
	}

	resp, err := t.do(p)
	if err != nil {
		return nil, err
	}
	sm.resp.Lock()
	sm.resp.p = resp.PDU
	sm.resp.Unlock()
	if id := resp.PDU.Header().ID; id != pdu.SubmitSMRespID {
		return sm, fmt.Errorf("unexpected PDU ID: %s", id)
	}
	if s := resp.PDU.Header().Status; s != 0 {
		return sm, s
	}
	return sm, resp.Err
=======
	return t.submitMsg(sm, p, uint8(sm.Text.Type()))
>>>>>>> d2709199
}

// SubmitLongMsg sends a long message (more than 140 bytes)
// and returns and updates the given sm with the response status.
// It returns the same sm object.
func (t *Transmitter) SubmitLongMsg(sm *ShortMessage) (*ShortMessage, error) {
	maxLen := 134 // 140-6 (UDH)
	rawMsg := sm.Text.Encode()
	countParts := int((len(rawMsg)-1)/maxLen) + 1

	ri := uint8(t.r.Intn(128))
	UDHHeader := make([]byte, 6)
	UDHHeader[0] = 5
	UDHHeader[1] = 0
	UDHHeader[2] = 3
	UDHHeader[3] = ri
	UDHHeader[4] = uint8(countParts)
	for i := 0; i < countParts; i++ {
		UDHHeader[5] = uint8(i + 1)
		p := pdu.NewSubmitSM()
		f := p.Fields()
		f.Set(pdufield.SourceAddr, sm.Src)
		f.Set(pdufield.DestinationAddr, sm.Dst)
		if i != countParts-1 {
			f.Set(pdufield.ShortMessage, pdutext.Raw(append(UDHHeader, rawMsg[i*maxLen:(i+1)*maxLen]...)))
		} else {
			f.Set(pdufield.ShortMessage, pdutext.Raw(append(UDHHeader, rawMsg[i*maxLen:]...)))
		}
		f.Set(pdufield.RegisteredDelivery, uint8(sm.Register))
		if sm.Validity != time.Duration(0) {
			f.Set(pdufield.ValidityPeriod, convertValidity(sm.Validity))
		}
		f.Set(pdufield.ServiceType, sm.ServiceType)
		f.Set(pdufield.SourceAddrTON, sm.SourceAddrTON)
		f.Set(pdufield.SourceAddrNPI, sm.SourceAddrNPI)
		f.Set(pdufield.DestAddrTON, sm.DestAddrTON)
		f.Set(pdufield.DestAddrNPI, sm.DestAddrNPI)
		f.Set(pdufield.ESMClass, 0x40)
		f.Set(pdufield.ProtocolID, sm.ProtocolID)
		f.Set(pdufield.PriorityFlag, sm.PriorityFlag)
		f.Set(pdufield.ScheduleDeliveryTime, sm.ScheduleDeliveryTime)
		f.Set(pdufield.ReplaceIfPresentFlag, sm.ReplaceIfPresentFlag)
		f.Set(pdufield.SMDefaultMsgID, sm.SMDefaultMsgID)
		f.Set(pdufield.DataCoding, uint8(sm.Text.Type()))
		resp, err := t.do(p)
		if err != nil {
			return nil, err
		}
		sm.resp.Lock()
		sm.resp.p = resp.PDU
		sm.resp.Unlock()
		if id := resp.PDU.Header().ID; id != pdu.SubmitSMRespID {
			return sm, fmt.Errorf("unexpected PDU ID: %s", id)
		}
		if s := resp.PDU.Header().Status; s != 0 {
			return sm, s
		}
		if resp.Err != nil {
			return sm, resp.Err
		}
	}
	return sm, nil
}

func (t *Transmitter) submitMsg(sm *ShortMessage, p pdu.Body, dataCoding uint8) (*ShortMessage, error) {
	f := p.Fields()
	f.Set(pdufield.SourceAddr, sm.Src)
	f.Set(pdufield.DestinationAddr, sm.Dst)
	f.Set(pdufield.ShortMessage, sm.Text)
	f.Set(pdufield.RegisteredDelivery, uint8(sm.Register))
	// Check if the message has validity set.
	if sm.Validity != time.Duration(0) {
		f.Set(pdufield.ValidityPeriod, convertValidity(sm.Validity))
	}
	f.Set(pdufield.ServiceType, sm.ServiceType)
	f.Set(pdufield.SourceAddrTON, sm.SourceAddrTON)
	f.Set(pdufield.SourceAddrNPI, sm.SourceAddrNPI)
	f.Set(pdufield.DestAddrTON, sm.DestAddrTON)
	f.Set(pdufield.DestAddrNPI, sm.DestAddrNPI)
	f.Set(pdufield.ESMClass, sm.ESMClass)
	f.Set(pdufield.ProtocolID, sm.ProtocolID)
	f.Set(pdufield.PriorityFlag, sm.PriorityFlag)
	f.Set(pdufield.ScheduleDeliveryTime, sm.ScheduleDeliveryTime)
	f.Set(pdufield.ReplaceIfPresentFlag, sm.ReplaceIfPresentFlag)
	f.Set(pdufield.SMDefaultMsgID, sm.SMDefaultMsgID)
	f.Set(pdufield.DataCoding, dataCoding)
	resp, err := t.do(p)
	if err != nil {
		return nil, err
	}
	sm.resp.Lock()
	sm.resp.p = resp.PDU
	sm.resp.Unlock()
	if id := resp.PDU.Header().ID; id != pdu.SubmitSMRespID {
		return sm, fmt.Errorf("unexpected PDU ID: %s", id)
	}
	if s := resp.PDU.Header().Status; s != 0 {
		return sm, s
	}
	return sm, resp.Err
}

// QueryResp contains the parsed the response of a QuerySM request.
type QueryResp struct {
	MsgID     string
	MsgState  string
	FinalDate string
	ErrCode   uint8
}

// QuerySM queries the delivery status of a message. It requires the
// source address (sender) and message ID.
func (t *Transmitter) QuerySM(src, msgid string) (*QueryResp, error) {
	p := pdu.NewQuerySM()
	f := p.Fields()
	f.Set(pdufield.SourceAddr, src)
	f.Set(pdufield.MessageID, msgid)
	resp, err := t.do(p)
	if err != nil {
		return nil, err
	}
	if id := resp.PDU.Header().ID; id != pdu.QuerySMRespID {
		return nil, fmt.Errorf("unexpected PDU ID: %s", id)
	}
	if s := resp.PDU.Header().Status; s != 0 {
		return nil, s
	}
	f = resp.PDU.Fields()
	ms := f[pdufield.MessageState]
	if ms == nil {
		return nil, fmt.Errorf("no state available")
	}
	qr := &QueryResp{MsgID: msgid}
	switch ms.Bytes()[0] {
	case 0:
		qr.MsgState = "DELIVERED"
	case 1:
		qr.MsgState = "ENROUTE"
	case 2:
		qr.MsgState = "DELIVERED"
	case 3:
		qr.MsgState = "EXPIRED"
	case 4:
		qr.MsgState = "DELETED"
	case 5:
		qr.MsgState = "UNDELIVERABLE"
	case 6:
		qr.MsgState = "ACCEPTED"
	case 7:
		qr.MsgState = "UNKNOWN"
	case 8:
		qr.MsgState = "REJECTED"
	case 9:
		qr.MsgState = "SKIPPED"
	default:
		qr.MsgState = fmt.Sprintf("UNKNOWN (%d)", ms.Bytes()[0])
	}
	if fd := f[pdufield.FinalDate]; fd != nil {
		qr.FinalDate = fd.String()
	}
	if ec := f[pdufield.ErrorCode]; ec != nil {
		qr.ErrCode = ec.Bytes()[0]
	}
	return qr, nil
}

func convertValidity(d time.Duration) string {
	validity := time.Now().UTC().Add(d)
	// Absolute time format YYMMDDhhmmsstnnp, see SMPP3.4 spec 7.1.1.
	return validity.Format("060102150405") + "000+"
}<|MERGE_RESOLUTION|>--- conflicted
+++ resolved
@@ -242,53 +242,7 @@
 // sm with the response status. It returns the same sm object.
 func (t *Transmitter) Submit(sm *ShortMessage) (*ShortMessage, error) {
 	p := pdu.NewSubmitSM()
-<<<<<<< HEAD
-	f := p.Fields()
-
-	f.Set(pdufield.SourceAddr, sm.Src)
-	f.Set(pdufield.DestinationAddr, sm.Dst)
-	f.Set(pdufield.ShortMessage, sm.Text)
-	f.Set(pdufield.RegisteredDelivery, uint8(sm.Register))
-	// Check if the message has validity set.
-	if sm.Validity != time.Duration(0) {
-		f.Set(pdufield.ValidityPeriod, convertValidity(sm.Validity))
-	}
-	f.Set(pdufield.ServiceType, sm.ServiceType)
-	f.Set(pdufield.SourceAddrTON, sm.SourceAddrTON)
-	f.Set(pdufield.SourceAddrNPI, sm.SourceAddrNPI)
-	f.Set(pdufield.DestAddrTON, sm.DestAddrTON)
-	f.Set(pdufield.DestAddrNPI, sm.DestAddrNPI)
-	f.Set(pdufield.ESMClass, sm.ESMClass)
-	f.Set(pdufield.ProtocolID, sm.ProtocolID)
-	f.Set(pdufield.PriorityFlag, sm.PriorityFlag)
-	f.Set(pdufield.ScheduleDeliveryTime, sm.ScheduleDeliveryTime)
-	f.Set(pdufield.ReplaceIfPresentFlag, sm.ReplaceIfPresentFlag)
-	f.Set(pdufield.SMDefaultMsgID, sm.SMDefaultMsgID)
-
-	//set the optional parameters in the submit pdu from sm
-	optParams := p.TLVFields()
-
-	for param, value := range sm.OptsParams {
-		optParams.Set(param, value)
-	}
-
-	resp, err := t.do(p)
-	if err != nil {
-		return nil, err
-	}
-	sm.resp.Lock()
-	sm.resp.p = resp.PDU
-	sm.resp.Unlock()
-	if id := resp.PDU.Header().ID; id != pdu.SubmitSMRespID {
-		return sm, fmt.Errorf("unexpected PDU ID: %s", id)
-	}
-	if s := resp.PDU.Header().Status; s != 0 {
-		return sm, s
-	}
-	return sm, resp.Err
-=======
 	return t.submitMsg(sm, p, uint8(sm.Text.Type()))
->>>>>>> d2709199
 }
 
 // SubmitLongMsg sends a long message (more than 140 bytes)
@@ -375,6 +329,13 @@
 	f.Set(pdufield.ReplaceIfPresentFlag, sm.ReplaceIfPresentFlag)
 	f.Set(pdufield.SMDefaultMsgID, sm.SMDefaultMsgID)
 	f.Set(pdufield.DataCoding, dataCoding)
+	//set the optional parameters in the submit pdu from sm
+	optParams := p.TLVFields()
+
+	for param, value := range sm.OptsParams {
+		optParams.Set(param, value)
+	}
+
 	resp, err := t.do(p)
 	if err != nil {
 		return nil, err
