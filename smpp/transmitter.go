// Copyright 2015 go-smpp authors. All rights reserved.
// Use of this source code is governed by a BSD-style license that can be
// found in the LICENSE file.

package smpp

import (
	"crypto/tls"
	"encoding/binary"
	"errors"
	"fmt"
	"math/rand"
	"strconv"
	"sync"
	"sync/atomic"
	"time"

	"github.com/veoo/go-smpp/smpp/pdu"
	"github.com/veoo/go-smpp/smpp/pdu/pdufield"
	"github.com/veoo/go-smpp/smpp/pdu/pdutext"
)

// ErrMaxWindowSize is returned when an operation (such as Submit) violates
// the maximum window size configured for the Transmitter or Transceiver.
var ErrMaxWindowSize = errors.New("reached max window size")

// MaxDestinationAddress is the maximum number of destination addresses allowed
// in the submit_multi operation.
const MaxDestinationAddress = 254

// Transmitter implements an SMPP client transmitter.
type Transmitter struct {
	Addr        string
	User        string
	Passwd      string
	SystemType  string
	EnquireLink time.Duration
	RespTimeout time.Duration
	TLS         *tls.Config
	WindowSize  uint
	r           *rand.Rand

	conn struct {
		sync.Mutex
		*client
	}
	tx struct {
		count int32
		sync.Mutex
		inflight map[uint32]chan *tx
	}
}

type tx struct {
	PDU pdu.Body
	Err error
}

// Bind implements the ClientConn interface.
//
// Any commands (e.g. Submit) attempted on a dead connection will
// return ErrNotConnected.
func (t *Transmitter) Bind() <-chan ConnStatus {
	t.r = rand.New(rand.NewSource(time.Now().UnixNano()))
	t.conn.Lock()
	defer t.conn.Unlock()
	if t.conn.client != nil {
		return t.conn.Status
	}
	t.tx.Lock()
	t.tx.inflight = make(map[uint32]chan *tx)
	t.tx.Unlock()
	c := &client{
		Addr:        t.Addr,
		TLS:         t.TLS,
		EnquireLink: t.EnquireLink,
		RespTimeout: t.RespTimeout,
		Status:      make(chan ConnStatus, 1),
		BindFunc:    t.bindFunc,
		WindowSize:  t.WindowSize,
	}
	t.conn.client = c
	c.init()
	go c.Bind()
	return c.Status
}

func (t *Transmitter) bindFunc(c Conn) error {
	p := pdu.NewBindTransmitter()
	f := p.Fields()
	f.Set(pdufield.SystemID, t.User)
	f.Set(pdufield.Password, t.Passwd)
	f.Set(pdufield.SystemType, t.SystemType)
	resp, err := bind(c, p)
	if err != nil {
		return err
	}
	if resp.Header().ID != pdu.BindTransmitterRespID {
		return fmt.Errorf("unexpected response for BindTransmitter: %s",
			resp.Header().ID)
	}
	go t.handlePDU(nil)
	return nil
}

// f is only set on transceiver.
func (t *Transmitter) handlePDU(f HandlerFunc) {
	for {
		p, err := t.conn.Read()
		if err != nil {
			break
		}
		seq := p.Header().Seq
		t.tx.Lock()
		rc := t.tx.inflight[seq]
		t.tx.Unlock()
		if rc != nil {
			rc <- &tx{PDU: p}
		} else if f != nil {
			f(p)
		}
		if p.Header().ID == pdu.DeliverSMID { // Send DeliverSMResp
			pResp := pdu.NewDeliverSMRespSeq(p.Header().Seq)
			t.conn.Write(pResp)
		}
	}
	t.tx.Lock()
	for _, rc := range t.tx.inflight {
		rc <- &tx{Err: ErrNotConnected}
	}
	t.tx.Unlock()
}

// Close implements the ClientConn interface.
func (t *Transmitter) Close() error {
	t.conn.Lock()
	defer t.conn.Unlock()
	if t.conn.client == nil {
		return ErrNotConnected
	}
	return t.conn.Close()
}

// UnsucessDest contains information about unsuccessful delivery to an address
// when submit multi is used
type UnsucessDest struct {
	AddrTON uint8
	AddrNPI uint8
	Address string
	Error   pdu.Status
}

// newUnsucessDest returns a new UnsucessDest constructed from a UnSme struct
func newUnsucessDest(p pdufield.UnSme) UnsucessDest {
	unDest := UnsucessDest{}
	unDest.AddrTON, _ = p.Ton.Raw().(uint8) // if there is an error default value will be set
	unDest.AddrNPI, _ = p.Npi.Raw().(uint8)
	unDest.Address = string(p.DestAddr.Bytes())
	unDest.Error = pdu.Status(binary.BigEndian.Uint32(p.ErrCode.Bytes()))
	return unDest
}

// DeliverySetting is used to configure registered delivery
// for short messages.
type DeliverySetting uint8

// Supported delivery settings.
const (
	NoDeliveryReceipt      DeliverySetting = 0x00
	FinalDeliveryReceipt   DeliverySetting = 0x01
	FailureDeliveryReceipt DeliverySetting = 0x02
)

// ShortMessage configures a short message that can be submitted via
// the Transmitter. When returned from Submit, the ShortMessage
// provides Resp and RespID.
type ShortMessage struct {
<<<<<<< HEAD
	Src       string
	Dst       string
	Text      pdutext.Codec
	Validity  time.Duration
	Register  DeliverySetting
	OptParams pdufield.TLVMap
=======
	Src      string
	Dst      string
	DstList  []string // List of destination addreses for submit multi
	DLs      []string //List if destribution list for submit multi
	Text     pdutext.Codec
	Validity time.Duration
	Register DeliverySetting
>>>>>>> f14afaab

	// Other fields, normally optional.
	ServiceType          string
	SourceAddrTON        uint8
	SourceAddrNPI        uint8
	DestAddrTON          uint8
	DestAddrNPI          uint8
	ESMClass             uint8
	ProtocolID           uint8
	PriorityFlag         uint8
	ScheduleDeliveryTime string
	ReplaceIfPresentFlag uint8
	SMDefaultMsgID       uint8
	NumberDests          uint8

	resp struct {
		sync.Mutex
		p pdu.Body
	}
}

// Resp returns the response PDU, or nil if not set.
func (sm *ShortMessage) Resp() pdu.Body {
	sm.resp.Lock()
	defer sm.resp.Unlock()
	return sm.resp.p
}

// RespID is a shortcut to Resp().Fields()[pdufield.MessageID].
// Returns empty if the response PDU is not available, or does
// not contain the MessageID field.
func (sm *ShortMessage) RespID() string {
	sm.resp.Lock()
	defer sm.resp.Unlock()
	if sm.resp.p == nil {
		return ""
	}
	f := sm.resp.p.Fields()[pdufield.MessageID]
	if f == nil {
		return ""
	}
	return f.String()
}

// NumbUnsuccess is a shortcut to Resp().Fields()[pdufield.NoUnsuccess].
// Returns zero and an error if the response PDU is not available, or does
// not contain the NoUnsuccess field.
func (sm *ShortMessage) NumbUnsuccess() (int, error) {
	sm.resp.Lock()
	defer sm.resp.Unlock()
	if sm.resp.p == nil {
		return 0, errors.New("Response PDU not available")
	}
	f := sm.resp.p.Fields()[pdufield.NoUnsuccess]
	if f == nil {
		return 0, errors.New("Response PDU does not contain NoUnsuccess field")
	}
	i, err := strconv.Atoi(f.String())
	if err != nil {
		return 0, fmt.Errorf("Failed to convert PDU value to string, error: %s", err.Error())
	}
	return i, nil
}

// UnsuccessSmes returns a list with the SME address(es) or/and Distribution List names to
// which submission was unsuccessful and the respective errors, when submit multi is used.
// Returns nil and an error if the response PDU is not available, or does
// not contain the unsuccess_sme field.
func (sm *ShortMessage) UnsuccessSmes() ([]UnsucessDest, error) {
	sm.resp.Lock()
	defer sm.resp.Unlock()
	if sm.resp.p == nil {
		return nil, errors.New("Response PDU not available")
	}
	f := sm.resp.p.Fields()[pdufield.UnsuccessSme]
	if f == nil {
		return nil, errors.New("Response PDU does not contain UnsuccessSme field")
	}
	usl, ok := f.(*pdufield.UnSmeList)
	if ok {
		var udl []UnsucessDest
		for i := range usl.Data {
			udl = append(udl, newUnsucessDest(usl.Data[i]))
		}
		return udl, nil
	}
	return nil, errors.New("Cannot convert PDU field to UnSmeList")
}

func (t *Transmitter) do(p pdu.Body) (*tx, error) {
	t.conn.Lock()
	notbound := t.conn.client == nil
	t.conn.Unlock()
	if notbound {
		return nil, ErrNotBound
	}
	if t.conn.WindowSize > 0 {
		inflight := uint(atomic.AddInt32(&t.tx.count, 1))
		defer func(t *Transmitter) { atomic.AddInt32(&t.tx.count, -1) }(t)
		if inflight > t.conn.WindowSize {
			return nil, ErrMaxWindowSize
		}
	}
	rc := make(chan *tx, 1)
	seq := p.Header().Seq
	t.tx.Lock()
	t.tx.inflight[seq] = rc
	t.tx.Unlock()
	defer func() {
		close(rc)
		t.tx.Lock()
		delete(t.tx.inflight, seq)
		t.tx.Unlock()
	}()
	err := t.conn.Write(p)
	if err != nil {
		return nil, err
	}
	select {
	case resp := <-rc:
		return resp, nil
	case <-t.conn.respTimeout():
		return nil, errors.New("timeout waiting for response")
	}
}

// Submit sends a short message and returns and updates the given
// sm with the response status. It returns the same sm object.
func (t *Transmitter) Submit(sm *ShortMessage) (*ShortMessage, error) {
	if len(sm.DstList) > 0 || len(sm.DLs) > 0 {
		// if we have a single destination address add it to the list
		if sm.Dst != "" {
			sm.DstList = append(sm.DstList, sm.Dst)
		}
		p := pdu.NewSubmitMulti()
		return t.submitMsgMulti(sm, p, uint8(sm.Text.Type()))
	}
	p := pdu.NewSubmitSM()
	return t.submitMsg(sm, p, uint8(sm.Text.Type()))
}

// SubmitLongMsg sends a long message (more than 140 bytes)
// and returns and updates the given sm with the response status.
// It returns the same sm object.
func (t *Transmitter) SubmitLongMsg(sm *ShortMessage) (*ShortMessage, error) {
	maxLen := 134 // 140-6 (UDH)
	rawMsg := sm.Text.Encode()
	countParts := int((len(rawMsg)-1)/maxLen) + 1

	ri := uint8(t.r.Intn(128))
	UDHHeader := make([]byte, 6)
	UDHHeader[0] = 5
	UDHHeader[1] = 0
	UDHHeader[2] = 3
	UDHHeader[3] = ri
	UDHHeader[4] = uint8(countParts)
	for i := 0; i < countParts; i++ {
		UDHHeader[5] = uint8(i + 1)
		p := pdu.NewSubmitSM()
		f := p.Fields()
		f.Set(pdufield.SourceAddr, sm.Src)
		f.Set(pdufield.DestinationAddr, sm.Dst)
		if i != countParts-1 {
			f.Set(pdufield.ShortMessage, pdutext.Raw(append(UDHHeader, rawMsg[i*maxLen:(i+1)*maxLen]...)))
		} else {
			f.Set(pdufield.ShortMessage, pdutext.Raw(append(UDHHeader, rawMsg[i*maxLen:]...)))
		}
		f.Set(pdufield.RegisteredDelivery, uint8(sm.Register))
		if sm.Validity != time.Duration(0) {
			f.Set(pdufield.ValidityPeriod, convertValidity(sm.Validity))
		}
		f.Set(pdufield.ServiceType, sm.ServiceType)
		f.Set(pdufield.SourceAddrTON, sm.SourceAddrTON)
		f.Set(pdufield.SourceAddrNPI, sm.SourceAddrNPI)
		f.Set(pdufield.DestAddrTON, sm.DestAddrTON)
		f.Set(pdufield.DestAddrNPI, sm.DestAddrNPI)
		f.Set(pdufield.ESMClass, 0x40)
		f.Set(pdufield.ProtocolID, sm.ProtocolID)
		f.Set(pdufield.PriorityFlag, sm.PriorityFlag)
		f.Set(pdufield.ScheduleDeliveryTime, sm.ScheduleDeliveryTime)
		f.Set(pdufield.ReplaceIfPresentFlag, sm.ReplaceIfPresentFlag)
		f.Set(pdufield.SMDefaultMsgID, sm.SMDefaultMsgID)
		f.Set(pdufield.DataCoding, uint8(sm.Text.Type()))
		resp, err := t.do(p)
		if err != nil {
			return nil, err
		}
		sm.resp.Lock()
		sm.resp.p = resp.PDU
		sm.resp.Unlock()
		if id := resp.PDU.Header().ID; id != pdu.SubmitSMRespID {
			return sm, fmt.Errorf("unexpected PDU ID: %s", id)
		}
		if s := resp.PDU.Header().Status; s != 0 {
			return sm, s
		}
		if resp.Err != nil {
			return sm, resp.Err
		}
	}
	return sm, nil
}

func (t *Transmitter) submitMsg(sm *ShortMessage, p pdu.Body, dataCoding uint8) (*ShortMessage, error) {
	f := p.Fields()
	f.Set(pdufield.SourceAddr, sm.Src)
	f.Set(pdufield.DestinationAddr, sm.Dst)
	f.Set(pdufield.ShortMessage, sm.Text)
	f.Set(pdufield.RegisteredDelivery, uint8(sm.Register))
	// Check if the message has validity set.
	if sm.Validity != time.Duration(0) {
		f.Set(pdufield.ValidityPeriod, convertValidity(sm.Validity))
	}
	f.Set(pdufield.ServiceType, sm.ServiceType)
	f.Set(pdufield.SourceAddrTON, sm.SourceAddrTON)
	f.Set(pdufield.SourceAddrNPI, sm.SourceAddrNPI)
	f.Set(pdufield.DestAddrTON, sm.DestAddrTON)
	f.Set(pdufield.DestAddrNPI, sm.DestAddrNPI)
	f.Set(pdufield.ESMClass, sm.ESMClass)
	f.Set(pdufield.ProtocolID, sm.ProtocolID)
	f.Set(pdufield.PriorityFlag, sm.PriorityFlag)
	f.Set(pdufield.ScheduleDeliveryTime, sm.ScheduleDeliveryTime)
	f.Set(pdufield.ReplaceIfPresentFlag, sm.ReplaceIfPresentFlag)
	f.Set(pdufield.SMDefaultMsgID, sm.SMDefaultMsgID)
	f.Set(pdufield.DataCoding, dataCoding)
	//set the optional parameters in the submit pdu from sm
	optParams := p.TLVFields()
	for param, value := range sm.OptParams {
		optParams.Set(param, value)
	}

	resp, err := t.do(p)
	if err != nil {
		return nil, err
	}
	sm.resp.Lock()
	sm.resp.p = resp.PDU
	sm.resp.Unlock()
	if id := resp.PDU.Header().ID; id != pdu.SubmitSMRespID {
		return sm, fmt.Errorf("unexpected PDU ID: %s", id)
	}
	if s := resp.PDU.Header().Status; s != 0 {
		return sm, s
	}
	return sm, resp.Err
}

func (t *Transmitter) submitMsgMulti(sm *ShortMessage, p pdu.Body, dataCoding uint8) (*ShortMessage, error) {
	numberOfDest := len(sm.DstList) + len(sm.DLs) // TODO: Validate numbers and lists according to size
	if numberOfDest > MaxDestinationAddress {
		return nil, fmt.Errorf("Error: Max number of destination addresses allowed is %d, trying to send to %d",
			MaxDestinationAddress, numberOfDest)
	}
	// Put destination addresses and lists inside an byte array
	var bArray []byte
	// destination addresses
	for _, destAddr := range sm.DstList {
		// 1 - SME Address
		bArray = append(bArray, byte(0x01))
		bArray = append(bArray, byte(sm.DestAddrTON))
		bArray = append(bArray, byte(sm.DestAddrNPI))
		bArray = append(bArray, []byte(destAddr)...)
		// null terminator
		bArray = append(bArray, byte(0x00))
	}

	// distribution lists
	for _, destList := range sm.DLs {
		// 2 - Distribution List
		bArray = append(bArray, byte(0x02))
		bArray = append(bArray, []byte(destList)...)
		// null terminator
		bArray = append(bArray, byte(0x00))
	}

	f := p.Fields()
	f.Set(pdufield.SourceAddr, sm.Src)
	f.Set(pdufield.DestinationList, bArray)
	f.Set(pdufield.ShortMessage, sm.Text)
	f.Set(pdufield.NumberDests, uint8(numberOfDest))
	f.Set(pdufield.RegisteredDelivery, uint8(sm.Register))
	// Check if the message has validity set.
	if sm.Validity != time.Duration(0) {
		f.Set(pdufield.ValidityPeriod, convertValidity(sm.Validity))
	}
	f.Set(pdufield.ServiceType, sm.ServiceType)
	f.Set(pdufield.SourceAddrTON, sm.SourceAddrTON)
	f.Set(pdufield.SourceAddrNPI, sm.SourceAddrNPI)
	f.Set(pdufield.ESMClass, sm.ESMClass)
	f.Set(pdufield.ProtocolID, sm.ProtocolID)
	f.Set(pdufield.PriorityFlag, sm.PriorityFlag)
	f.Set(pdufield.ScheduleDeliveryTime, sm.ScheduleDeliveryTime)
	f.Set(pdufield.ReplaceIfPresentFlag, sm.ReplaceIfPresentFlag)
	f.Set(pdufield.SMDefaultMsgID, sm.SMDefaultMsgID)
	f.Set(pdufield.DataCoding, dataCoding)
	resp, err := t.do(p)
	if err != nil {
		return nil, err
	}
	sm.resp.Lock()
	sm.resp.p = resp.PDU
	sm.resp.Unlock()
	if id := resp.PDU.Header().ID; id != pdu.SubmitMultiRespID {
		return sm, fmt.Errorf("unexpected PDU ID: %s", id)
	}
	if s := resp.PDU.Header().Status; s != 0 {
		return sm, s
	}
	return sm, resp.Err
}

// QueryResp contains the parsed the response of a QuerySM request.
type QueryResp struct {
	MsgID     string
	MsgState  string
	FinalDate string
	ErrCode   uint8
}

// QuerySM queries the delivery status of a message. It requires the
// source address (sender) and message ID.
func (t *Transmitter) QuerySM(src, msgid string) (*QueryResp, error) {
	p := pdu.NewQuerySM()
	f := p.Fields()
	f.Set(pdufield.SourceAddr, src)
	f.Set(pdufield.MessageID, msgid)
	resp, err := t.do(p)
	if err != nil {
		return nil, err
	}
	if id := resp.PDU.Header().ID; id != pdu.QuerySMRespID {
		return nil, fmt.Errorf("unexpected PDU ID: %s", id)
	}
	if s := resp.PDU.Header().Status; s != 0 {
		return nil, s
	}
	f = resp.PDU.Fields()
	ms := f[pdufield.MessageState]
	if ms == nil {
		return nil, fmt.Errorf("no state available")
	}
	qr := &QueryResp{MsgID: msgid}
	switch ms.Bytes()[0] {
	case 0:
		qr.MsgState = "DELIVERED"
	case 1:
		qr.MsgState = "ENROUTE"
	case 2:
		qr.MsgState = "DELIVERED"
	case 3:
		qr.MsgState = "EXPIRED"
	case 4:
		qr.MsgState = "DELETED"
	case 5:
		qr.MsgState = "UNDELIVERABLE"
	case 6:
		qr.MsgState = "ACCEPTED"
	case 7:
		qr.MsgState = "UNKNOWN"
	case 8:
		qr.MsgState = "REJECTED"
	case 9:
		qr.MsgState = "SKIPPED"
	default:
		qr.MsgState = fmt.Sprintf("UNKNOWN (%d)", ms.Bytes()[0])
	}
	if fd := f[pdufield.FinalDate]; fd != nil {
		qr.FinalDate = fd.String()
	}
	if ec := f[pdufield.ErrorCode]; ec != nil {
		qr.ErrCode = ec.Bytes()[0]
	}
	return qr, nil
}

func convertValidity(d time.Duration) string {
	validity := time.Now().UTC().Add(d)
	// Absolute time format YYMMDDhhmmsstnnp, see SMPP3.4 spec 7.1.1.
	return validity.Format("060102150405") + "000+"
}<|MERGE_RESOLUTION|>--- conflicted
+++ resolved
@@ -175,22 +175,14 @@
 // the Transmitter. When returned from Submit, the ShortMessage
 // provides Resp and RespID.
 type ShortMessage struct {
-<<<<<<< HEAD
 	Src       string
 	Dst       string
+	DstList   []string // List of destination addreses for submit multi
+	DLs       []string //List if destribution list for submit multi
 	Text      pdutext.Codec
 	Validity  time.Duration
 	Register  DeliverySetting
 	OptParams pdufield.TLVMap
-=======
-	Src      string
-	Dst      string
-	DstList  []string // List of destination addreses for submit multi
-	DLs      []string //List if destribution list for submit multi
-	Text     pdutext.Codec
-	Validity time.Duration
-	Register DeliverySetting
->>>>>>> f14afaab
 
 	// Other fields, normally optional.
 	ServiceType          string
