// Copyright 2015 go-smpp authors. All rights reserved.
// Use of this source code is governed by a BSD-style license that can be
// found in the LICENSE file.

package smpp

import (
	"testing"
	"time"

	"github.com/veoo/go-smpp/smpp/pdu"
	"github.com/veoo/go-smpp/smpp/smpptest"
)


func TestReceiver(t *testing.T) {
<<<<<<< HEAD
	pass	:= "secret"
	user    := "client"
	port 	:= 0 // any port
	s := NewServer(user, pass, NewLocalListener(port))
=======
	s := smpptest.NewServer()
>>>>>>> c0c3c5df
	defer s.Close()
	rc := make(chan pdu.Body)
	r := &Receiver{
		Addr:    s.Addr(),
<<<<<<< HEAD
		User:    user,
		Passwd:  pass,
=======
		User:    smpptest.DefaultUser,
		Passwd:  smpptest.DefaultPasswd,
>>>>>>> c0c3c5df
		Handler: func(p pdu.Body) { rc <- p },
	}
	defer r.Close()
	conn := <-r.Bind()
	switch conn.Status() {
	case Connected:
	default:
		t.Fatal(conn.Error())
	}
	// cheat: inject GenericNACK PDU for the server to echo back.
	p := pdu.NewGenericNACK()
	r.conn.Lock()
	r.conn.Write(p)
	r.conn.Unlock()
	// check response.
	select {
	case m := <-rc:
		want, have := *p.Header(), *m.Header()
		if want != have {
			t.Fatalf("unexpected PDU: want %#v, have %#v",
				want, have)
		}
	case <-time.After(time.Second):
		t.Fatal("timeout waiting for server to echo")
	}
}<|MERGE_RESOLUTION|>--- conflicted
+++ resolved
@@ -12,27 +12,14 @@
 	"github.com/veoo/go-smpp/smpp/smpptest"
 )
 
-
 func TestReceiver(t *testing.T) {
-<<<<<<< HEAD
-	pass	:= "secret"
-	user    := "client"
-	port 	:= 0 // any port
-	s := NewServer(user, pass, NewLocalListener(port))
-=======
 	s := smpptest.NewServer()
->>>>>>> c0c3c5df
 	defer s.Close()
 	rc := make(chan pdu.Body)
 	r := &Receiver{
 		Addr:    s.Addr(),
-<<<<<<< HEAD
-		User:    user,
-		Passwd:  pass,
-=======
 		User:    smpptest.DefaultUser,
 		Passwd:  smpptest.DefaultPasswd,
->>>>>>> c0c3c5df
 		Handler: func(p pdu.Body) { rc <- p },
 	}
 	defer r.Close()
