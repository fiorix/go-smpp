// Copyright 2015 go-smpp authors. All rights reserved.
// Use of this source code is governed by a BSD-style license that can be
// found in the LICENSE file.

package smpp

import (
	"testing"

	"github.com/veoo/go-smpp/smpp/pdu"
	"github.com/veoo/go-smpp/smpp/pdu/pdufield"
	"github.com/veoo/go-smpp/smpp/smpptest"
)

func TestConn(t *testing.T) {
<<<<<<< HEAD
	pass	:= "secret"
	user    := "client"
	port 	:= 0 // any port
	s := NewServer(user, pass, NewLocalListener(port))
=======
	s := smpptest.NewServer()
>>>>>>> c0c3c5df
	defer s.Close()
	c, err := Dial(s.Addr(), nil)
	if err != nil {
		t.Fatal(err)
	}
	defer c.Close()
	p := pdu.NewBindTransmitter()
	f := p.Fields()
<<<<<<< HEAD
	f.Set(pdufield.SystemID, user)
	f.Set(pdufield.Password, pass)
=======
	f.Set(pdufield.SystemID, smpptest.DefaultUser)
	f.Set(pdufield.Password, smpptest.DefaultPasswd)
>>>>>>> c0c3c5df
	f.Set(pdufield.InterfaceVersion, 0x34)
	if err = c.Write(p); err != nil {
		t.Fatal(err)
	}
	if _, err = c.Read(); err != nil {
		t.Fatal(err)
	}
}<|MERGE_RESOLUTION|>--- conflicted
+++ resolved
@@ -13,14 +13,7 @@
 )
 
 func TestConn(t *testing.T) {
-<<<<<<< HEAD
-	pass	:= "secret"
-	user    := "client"
-	port 	:= 0 // any port
-	s := NewServer(user, pass, NewLocalListener(port))
-=======
 	s := smpptest.NewServer()
->>>>>>> c0c3c5df
 	defer s.Close()
 	c, err := Dial(s.Addr(), nil)
 	if err != nil {
@@ -29,13 +22,8 @@
 	defer c.Close()
 	p := pdu.NewBindTransmitter()
 	f := p.Fields()
-<<<<<<< HEAD
-	f.Set(pdufield.SystemID, user)
-	f.Set(pdufield.Password, pass)
-=======
 	f.Set(pdufield.SystemID, smpptest.DefaultUser)
 	f.Set(pdufield.Password, smpptest.DefaultPasswd)
->>>>>>> c0c3c5df
 	f.Set(pdufield.InterfaceVersion, 0x34)
 	if err = c.Write(p); err != nil {
 		t.Fatal(err)
