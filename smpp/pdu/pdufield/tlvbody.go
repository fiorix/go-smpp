--- conflicted
+++ resolved
@@ -33,8 +33,8 @@
 	binary.BigEndian.PutUint16(b[0:2], uint16(tlv.Tag))
 	binary.BigEndian.PutUint16(b[2:4], tlv.Len)
 	copy(b[4:], tlv.data)
-<<<<<<< HEAD
-	return nil
+	_, err := w.Write(b)
+	return err
 }
 
 type tlvBodyJSON struct {
@@ -64,8 +64,4 @@
 	tlv.Len = s.Len
 	tlv.data = s.Data
 	return nil
-=======
-	_, err := w.Write(b)
-	return err
->>>>>>> f8298451
 }